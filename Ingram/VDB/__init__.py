"""vulnerablity database"""
from Ingram.VDB.weak_passwd import *
from Ingram.VDB.CVE_2021_36260 import cve_2021_36260
from Ingram.VDB.CVE_2017_7921 import cve_2017_7921
from Ingram.VDB.uniview_disclosure import disclosure
from Ingram.VDB.CVE_2020_25078 import cve_2020_25078
from Ingram.VDB.CVE_2021_33044 import cve_2021_33044
from Ingram.VDB.CVE_2021_33045 import cve_2021_33045
from Ingram.VDB.CVE_2017_14514 import cve_2017_14514
from Ingram.VDB.CVE_2018_9995 import cve_2018_9995
from Ingram.utils import config


def get_vul(dev: str) -> list:
    """return a list of modules according to the device type"""
    if dev == config.HIKVISION:
        return [hikvision_weak, cve_2021_36260, cve_2017_7921]
    elif dev == config.DAHUA:
        return [dahua_disabled, dahua_weak, cve_2021_33044, cve_2021_33045]
    elif dev == config.UNIVIEW_NVR:
        return [disclosure, ]
    elif dev == config.DLINK_DCS:
        return [cve_2020_25078, ]
    elif dev == config.CCTV:
        return [cctv_weak, ]
    elif dev == config.TENDA_W15E:
        return [cve_2017_14514, ]
    elif dev == config.DVR:
        return [cve_2018_9995, ]
    else:
<<<<<<< HEAD
        return None

=======
        return []

>>>>>>> f681e994
<|MERGE_RESOLUTION|>--- conflicted
+++ resolved
@@ -1,37 +1,31 @@
-"""vulnerablity database"""
-from Ingram.VDB.weak_passwd import *
-from Ingram.VDB.CVE_2021_36260 import cve_2021_36260
-from Ingram.VDB.CVE_2017_7921 import cve_2017_7921
-from Ingram.VDB.uniview_disclosure import disclosure
-from Ingram.VDB.CVE_2020_25078 import cve_2020_25078
-from Ingram.VDB.CVE_2021_33044 import cve_2021_33044
-from Ingram.VDB.CVE_2021_33045 import cve_2021_33045
-from Ingram.VDB.CVE_2017_14514 import cve_2017_14514
-from Ingram.VDB.CVE_2018_9995 import cve_2018_9995
-from Ingram.utils import config
-
-
-def get_vul(dev: str) -> list:
-    """return a list of modules according to the device type"""
-    if dev == config.HIKVISION:
-        return [hikvision_weak, cve_2021_36260, cve_2017_7921]
-    elif dev == config.DAHUA:
-        return [dahua_disabled, dahua_weak, cve_2021_33044, cve_2021_33045]
-    elif dev == config.UNIVIEW_NVR:
-        return [disclosure, ]
-    elif dev == config.DLINK_DCS:
-        return [cve_2020_25078, ]
-    elif dev == config.CCTV:
-        return [cctv_weak, ]
-    elif dev == config.TENDA_W15E:
-        return [cve_2017_14514, ]
-    elif dev == config.DVR:
-        return [cve_2018_9995, ]
-    else:
-<<<<<<< HEAD
-        return None
-
-=======
-        return []
-
->>>>>>> f681e994
+"""vulnerablity database"""
+from Ingram.VDB.weak_passwd import *
+from Ingram.VDB.CVE_2021_36260 import cve_2021_36260
+from Ingram.VDB.CVE_2017_7921 import cve_2017_7921
+from Ingram.VDB.uniview_disclosure import disclosure
+from Ingram.VDB.CVE_2020_25078 import cve_2020_25078
+from Ingram.VDB.CVE_2021_33044 import cve_2021_33044
+from Ingram.VDB.CVE_2021_33045 import cve_2021_33045
+from Ingram.VDB.CVE_2017_14514 import cve_2017_14514
+from Ingram.VDB.CVE_2018_9995 import cve_2018_9995
+from Ingram.utils import config
+
+
+def get_vul(dev: str) -> list:
+    """return a list of modules according to the device type"""
+    if dev == config.HIKVISION:
+        return [hikvision_weak, cve_2021_36260, cve_2017_7921]
+    elif dev == config.DAHUA:
+        return [dahua_disabled, dahua_weak, cve_2021_33044, cve_2021_33045]
+    elif dev == config.UNIVIEW_NVR:
+        return [disclosure, ]
+    elif dev == config.DLINK_DCS:
+        return [cve_2020_25078, ]
+    elif dev == config.CCTV:
+        return [cctv_weak, ]
+    elif dev == config.TENDA_W15E:
+        return [cve_2017_14514, ]
+    elif dev == config.DVR:
+        return [cve_2018_9995, ]
+    else:
+        return []